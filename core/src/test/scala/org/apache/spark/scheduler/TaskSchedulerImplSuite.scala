/*
 * Licensed to the Apache Software Foundation (ASF) under one or more
 * contributor license agreements.  See the NOTICE file distributed with
 * this work for additional information regarding copyright ownership.
 * The ASF licenses this file to You under the Apache License, Version 2.0
 * (the "License"); you may not use this file except in compliance with
 * the License.  You may obtain a copy of the License at
 *
 *    http://www.apache.org/licenses/LICENSE-2.0
 *
 * Unless required by applicable law or agreed to in writing, software
 * distributed under the License is distributed on an "AS IS" BASIS,
 * WITHOUT WARRANTIES OR CONDITIONS OF ANY KIND, either express or implied.
 * See the License for the specific language governing permissions and
 * limitations under the License.
 */

package org.apache.spark.scheduler

import java.util.Properties

import org.scalatest.FunSuite

import org.apache.spark._

class FakeSchedulerBackend extends SchedulerBackend {
  def start() {}
  def stop() {}
  def reviveOffers() {}
  def defaultParallelism() = 1
}

class FakeTaskSetManager(
    initPriority: Int,
    initStageId: Int,
    initNumTasks: Int,
    taskScheduler: TaskSchedulerImpl,
    taskSet: TaskSet)
  extends TaskSetManager(taskScheduler, taskSet, 0) {

  parent = null
  weight = 1
  minShare = 2
  priority = initPriority
  stageId = initStageId
  name = "TaskSet_"+stageId
  override val numTasks = initNumTasks
  tasksSuccessful = 0

  var numRunningTasks = 0
  override def runningTasks = numRunningTasks

  def increaseRunningTasks(taskNum: Int) {
    numRunningTasks += taskNum
    if (parent != null) {
      parent.increaseRunningTasks(taskNum)
    }
  }

  def decreaseRunningTasks(taskNum: Int) {
    numRunningTasks -= taskNum
    if (parent != null) {
      parent.decreaseRunningTasks(taskNum)
    }
  }

  override def addSchedulable(schedulable: Schedulable) {
  }

  override def removeSchedulable(schedulable: Schedulable) {
  }

  override def getSchedulableByName(name: String): Schedulable = {
    null
  }

  override def executorLost(executorId: String, host: String): Unit = {
  }

  override def resourceOffer(
      execId: String,
      host: String,
      maxLocality: TaskLocality.TaskLocality)
    : Option[TaskDescription] =
  {
    if (tasksSuccessful + numRunningTasks < numTasks) {
      increaseRunningTasks(1)
      Some(new TaskDescription(0, execId, "task 0:0", 0, null, 1))
    } else {
      None
    }
  }

  override def checkSpeculatableTasks(): Boolean = {
    true
  }

  def taskFinished() {
    decreaseRunningTasks(1)
    tasksSuccessful +=1
    if (tasksSuccessful == numTasks) {
      parent.removeSchedulable(this)
    }
  }

  def abort() {
    decreaseRunningTasks(numRunningTasks)
    parent.removeSchedulable(this)
  }
}

class TaskSchedulerImplSuite extends FunSuite with LocalSparkContext with Logging {

  def createDummyTaskSetManager(priority: Int, stage: Int, numTasks: Int, cs: TaskSchedulerImpl,
      taskSet: TaskSet): FakeTaskSetManager = {
    new FakeTaskSetManager(priority, stage, numTasks, cs , taskSet)
  }

  def resourceOffer(rootPool: Pool): Int = {
    val taskSetQueue = rootPool.getSortedTaskSetQueue()
    /* Just for Test*/
    for (manager <- taskSetQueue) {
       logInfo("parentName:%s, parent running tasks:%d, name:%s,runningTasks:%d".format(
         manager.parent.name, manager.parent.runningTasks, manager.name, manager.runningTasks))
    }
    for (taskSet <- taskSetQueue) {
      taskSet.resourceOffer("execId_1", "hostname_1", TaskLocality.ANY) match {
        case Some(task) =>
          return taskSet.stageId
        case None => {}
      }
    }
    -1
  }

  def checkTaskSetId(rootPool: Pool, expectedTaskSetId: Int) {
    assert(resourceOffer(rootPool) === expectedTaskSetId)
  }

  test("FIFO Scheduler Test") {
    sc = new SparkContext("local", "TaskSchedulerImplSuite")
    val taskScheduler = new TaskSchedulerImpl(sc)
    val taskSet = FakeTask.createTaskSet(1)

    val rootPool = new Pool("", SchedulingMode.FIFO, 0, 0)
    val schedulableBuilder = new FIFOSchedulableBuilder(rootPool)
    schedulableBuilder.buildPools()

    val taskSetManager0 = createDummyTaskSetManager(0, 0, 2, taskScheduler, taskSet)
    val taskSetManager1 = createDummyTaskSetManager(0, 1, 2, taskScheduler, taskSet)
    val taskSetManager2 = createDummyTaskSetManager(0, 2, 2, taskScheduler, taskSet)
    schedulableBuilder.addTaskSetManager(taskSetManager0, null)
    schedulableBuilder.addTaskSetManager(taskSetManager1, null)
    schedulableBuilder.addTaskSetManager(taskSetManager2, null)

    checkTaskSetId(rootPool, 0)
    resourceOffer(rootPool)
    checkTaskSetId(rootPool, 1)
    resourceOffer(rootPool)
    taskSetManager1.abort()
    checkTaskSetId(rootPool, 2)
  }

  test("Fair Scheduler Test") {
    sc = new SparkContext("local", "TaskSchedulerImplSuite")
    val taskScheduler = new TaskSchedulerImpl(sc)
    val taskSet = FakeTask.createTaskSet(1)

    val xmlPath = getClass.getClassLoader.getResource("fairscheduler.xml").getFile()
    System.setProperty("spark.scheduler.allocation.file", xmlPath)
    val rootPool = new Pool("", SchedulingMode.FAIR, 0, 0)
    val schedulableBuilder = new FairSchedulableBuilder(rootPool, sc.conf)
    schedulableBuilder.buildPools()

    assert(rootPool.getSchedulableByName("default") != null)
    assert(rootPool.getSchedulableByName("1") != null)
    assert(rootPool.getSchedulableByName("2") != null)
    assert(rootPool.getSchedulableByName("3") != null)
    assert(rootPool.getSchedulableByName("1").minShare === 2)
    assert(rootPool.getSchedulableByName("1").weight === 1)
    assert(rootPool.getSchedulableByName("2").minShare === 3)
    assert(rootPool.getSchedulableByName("2").weight === 1)
    assert(rootPool.getSchedulableByName("3").minShare === 0)
    assert(rootPool.getSchedulableByName("3").weight === 1)

    val properties1 = new Properties()
    properties1.setProperty("spark.scheduler.pool","1")
    val properties2 = new Properties()
    properties2.setProperty("spark.scheduler.pool","2")

    val taskSetManager10 = createDummyTaskSetManager(1, 0, 1, taskScheduler, taskSet)
    val taskSetManager11 = createDummyTaskSetManager(1, 1, 1, taskScheduler, taskSet)
    val taskSetManager12 = createDummyTaskSetManager(1, 2, 2, taskScheduler, taskSet)
    schedulableBuilder.addTaskSetManager(taskSetManager10, properties1)
    schedulableBuilder.addTaskSetManager(taskSetManager11, properties1)
    schedulableBuilder.addTaskSetManager(taskSetManager12, properties1)

    val taskSetManager23 = createDummyTaskSetManager(2, 3, 2, taskScheduler, taskSet)
    val taskSetManager24 = createDummyTaskSetManager(2, 4, 2, taskScheduler, taskSet)
    schedulableBuilder.addTaskSetManager(taskSetManager23, properties2)
    schedulableBuilder.addTaskSetManager(taskSetManager24, properties2)

    checkTaskSetId(rootPool, 0)
    checkTaskSetId(rootPool, 3)
    checkTaskSetId(rootPool, 3)
    checkTaskSetId(rootPool, 1)
    checkTaskSetId(rootPool, 4)
    checkTaskSetId(rootPool, 2)
    checkTaskSetId(rootPool, 2)
    checkTaskSetId(rootPool, 4)

    taskSetManager12.taskFinished()
    assert(rootPool.getSchedulableByName("1").runningTasks === 3)
    taskSetManager24.abort()
    assert(rootPool.getSchedulableByName("2").runningTasks === 2)
  }

  test("Nested Pool Test") {
    sc = new SparkContext("local", "TaskSchedulerImplSuite")
    val taskScheduler = new TaskSchedulerImpl(sc)
    val taskSet = FakeTask.createTaskSet(1)

    val rootPool = new Pool("", SchedulingMode.FAIR, 0, 0)
    val pool0 = new Pool("0", SchedulingMode.FAIR, 3, 1)
    val pool1 = new Pool("1", SchedulingMode.FAIR, 4, 1)
    rootPool.addSchedulable(pool0)
    rootPool.addSchedulable(pool1)

    val pool00 = new Pool("00", SchedulingMode.FAIR, 2, 2)
    val pool01 = new Pool("01", SchedulingMode.FAIR, 1, 1)
    pool0.addSchedulable(pool00)
    pool0.addSchedulable(pool01)

    val pool10 = new Pool("10", SchedulingMode.FAIR, 2, 2)
    val pool11 = new Pool("11", SchedulingMode.FAIR, 2, 1)
    pool1.addSchedulable(pool10)
    pool1.addSchedulable(pool11)

    val taskSetManager000 = createDummyTaskSetManager(0, 0, 5, taskScheduler, taskSet)
    val taskSetManager001 = createDummyTaskSetManager(0, 1, 5, taskScheduler, taskSet)
    pool00.addSchedulable(taskSetManager000)
    pool00.addSchedulable(taskSetManager001)

    val taskSetManager010 = createDummyTaskSetManager(1, 2, 5, taskScheduler, taskSet)
    val taskSetManager011 = createDummyTaskSetManager(1, 3, 5, taskScheduler, taskSet)
    pool01.addSchedulable(taskSetManager010)
    pool01.addSchedulable(taskSetManager011)

    val taskSetManager100 = createDummyTaskSetManager(2, 4, 5, taskScheduler, taskSet)
    val taskSetManager101 = createDummyTaskSetManager(2, 5, 5, taskScheduler, taskSet)
    pool10.addSchedulable(taskSetManager100)
    pool10.addSchedulable(taskSetManager101)

    val taskSetManager110 = createDummyTaskSetManager(3, 6, 5, taskScheduler, taskSet)
    val taskSetManager111 = createDummyTaskSetManager(3, 7, 5, taskScheduler, taskSet)
    pool11.addSchedulable(taskSetManager110)
    pool11.addSchedulable(taskSetManager111)

    checkTaskSetId(rootPool, 0)
    checkTaskSetId(rootPool, 4)
    checkTaskSetId(rootPool, 6)
    checkTaskSetId(rootPool, 2)
  }

  test("Scheduler does not always schedule tasks on the same workers") {
    sc = new SparkContext("local", "TaskSchedulerImplSuite")
    val taskScheduler = new TaskSchedulerImpl(sc) 
    taskScheduler.initialize(new FakeSchedulerBackend)
    // Need to initialize a DAGScheduler for the taskScheduler to use for callbacks.
    val dagScheduler = new DAGScheduler(sc, taskScheduler) {
      override def taskStarted(task: Task[_], taskInfo: TaskInfo) {}
      override def executorAdded(execId: String, host: String) {}
    }

    val numFreeCores = 1
    val workerOffers = Seq(new WorkerOffer("executor0", "host0", numFreeCores),
      new WorkerOffer("executor1", "host1", numFreeCores))
    // Repeatedly try to schedule a 1-task job, and make sure that it doesn't always
    // get scheduled on the same executor. While there is a chance this test will fail
    // because the task randomly gets placed on the first executor all 1000 times, the
    // probability of that happening is 2^-1000 (so sufficiently small to be considered
    // negligible).
    val numTrials = 1000
    val selectedExecutorIds = 1.to(numTrials).map { _ =>
      val taskSet = FakeTask.createTaskSet(1)
      taskScheduler.submitTasks(taskSet)
      val taskDescriptions = taskScheduler.resourceOffers(workerOffers).flatten
      assert(1 === taskDescriptions.length)
      taskDescriptions(0).executorId
    }
    val count = selectedExecutorIds.count(_ == workerOffers(0).executorId)
    assert(count > 0)
    assert(count < numTrials)
  }

  test("Scheduler correctly accounts for multiple CPUs per task") {
    sc = new SparkContext("local", "TaskSchedulerImplSuite")
    val taskCpus = 2

    sc.conf.set("spark.task.cpus", taskCpus.toString)
    val taskScheduler = new TaskSchedulerImpl(sc)
    taskScheduler.initialize(new FakeSchedulerBackend)
    // Need to initialize a DAGScheduler for the taskScheduler to use for callbacks.
    val dagScheduler = new DAGScheduler(sc, taskScheduler) {
      override def taskStarted(task: Task[_], taskInfo: TaskInfo) {}
      override def executorAdded(execId: String, host: String) {}
    }

<<<<<<< HEAD
    val numFreeCores = 1
    val singleCoreWorkerOffers = Seq(new WorkerOffer("executor0", "host0", numFreeCores),
      new WorkerOffer("executor1", "host1", numFreeCores))

    // No tasks should run as we only have 1 core free.
    val taskSet = FakeTask.createTaskSet(1)
    taskScheduler.submitTasks(taskSet)
    var taskDescriptions = taskScheduler.resourceOffers(singleCoreWorkerOffers).flatten
=======
    // Give zero core offers. Should not generate any tasks
    val zeroCoreWorkerOffers = Seq(new WorkerOffer("executor0", "host0", 0),
      new WorkerOffer("executor1", "host1", 0))
    val taskSet = FakeTask.createTaskSet(1)
    taskScheduler.submitTasks(taskSet)
    var taskDescriptions = taskScheduler.resourceOffers(zeroCoreWorkerOffers).flatten
    assert(0 === taskDescriptions.length)

    // No tasks should run as we only have 1 core free.
    val numFreeCores = 1
    val singleCoreWorkerOffers = Seq(new WorkerOffer("executor0", "host0", numFreeCores),
      new WorkerOffer("executor1", "host1", numFreeCores))
    taskScheduler.submitTasks(taskSet)
    taskDescriptions = taskScheduler.resourceOffers(singleCoreWorkerOffers).flatten
>>>>>>> 60abc252
    assert(0 === taskDescriptions.length)

    // Now change the offers to have 2 cores in one executor and verify if it
    // is chosen.
    val multiCoreWorkerOffers = Seq(new WorkerOffer("executor0", "host0", taskCpus),
      new WorkerOffer("executor1", "host1", numFreeCores))
    taskScheduler.submitTasks(taskSet)
    taskDescriptions = taskScheduler.resourceOffers(multiCoreWorkerOffers).flatten
    assert(1 === taskDescriptions.length)
    assert("executor0" === taskDescriptions(0).executorId)
  }
}<|MERGE_RESOLUTION|>--- conflicted
+++ resolved
@@ -80,6 +80,7 @@
   override def resourceOffer(
       execId: String,
       host: String,
+      availableCpus: Int,
       maxLocality: TaskLocality.TaskLocality)
     : Option[TaskDescription] =
   {
@@ -124,7 +125,7 @@
          manager.parent.name, manager.parent.runningTasks, manager.name, manager.runningTasks))
     }
     for (taskSet <- taskSetQueue) {
-      taskSet.resourceOffer("execId_1", "hostname_1", TaskLocality.ANY) match {
+      taskSet.resourceOffer("execId_1", "hostname_1", 1, TaskLocality.ANY) match {
         case Some(task) =>
           return taskSet.stageId
         case None => {}
@@ -306,16 +307,6 @@
       override def executorAdded(execId: String, host: String) {}
     }
 
-<<<<<<< HEAD
-    val numFreeCores = 1
-    val singleCoreWorkerOffers = Seq(new WorkerOffer("executor0", "host0", numFreeCores),
-      new WorkerOffer("executor1", "host1", numFreeCores))
-
-    // No tasks should run as we only have 1 core free.
-    val taskSet = FakeTask.createTaskSet(1)
-    taskScheduler.submitTasks(taskSet)
-    var taskDescriptions = taskScheduler.resourceOffers(singleCoreWorkerOffers).flatten
-=======
     // Give zero core offers. Should not generate any tasks
     val zeroCoreWorkerOffers = Seq(new WorkerOffer("executor0", "host0", 0),
       new WorkerOffer("executor1", "host1", 0))
@@ -330,7 +321,6 @@
       new WorkerOffer("executor1", "host1", numFreeCores))
     taskScheduler.submitTasks(taskSet)
     taskDescriptions = taskScheduler.resourceOffers(singleCoreWorkerOffers).flatten
->>>>>>> 60abc252
     assert(0 === taskDescriptions.length)
 
     // Now change the offers to have 2 cores in one executor and verify if it
