/*
 * Licensed to the Apache Software Foundation (ASF) under one or more
 * contributor license agreements.  See the NOTICE file distributed with
 * this work for additional information regarding copyright ownership.
 * The ASF licenses this file to You under the Apache License, Version 2.0
 * (the "License"); you may not use this file except in compliance with
 * the License.  You may obtain a copy of the License at
 *
 *    http://www.apache.org/licenses/LICENSE-2.0
 *
 * Unless required by applicable law or agreed to in writing, software
 * distributed under the License is distributed on an "AS IS" BASIS,
 * WITHOUT WARRANTIES OR CONDITIONS OF ANY KIND, either express or implied.
 * See the License for the specific language governing permissions and
 * limitations under the License.
 */

package org.apache.spark.scheduler

import java.io.NotSerializableException
import java.util.Properties
import java.util.concurrent.TimeUnit
import java.util.concurrent.atomic.AtomicInteger

import scala.collection.mutable.{ArrayBuffer, HashMap, HashSet, Map, Stack}
import scala.concurrent.duration._
import scala.language.existentials
import scala.language.postfixOps
import scala.util.control.NonFatal

import org.apache.commons.lang3.SerializationUtils

import org.apache.spark._
import org.apache.spark.broadcast.Broadcast
import org.apache.spark.executor.TaskMetrics
import org.apache.spark.partial.{ApproximateActionListener, ApproximateEvaluator, PartialResult}
import org.apache.spark.rdd.RDD
import org.apache.spark.storage._
import org.apache.spark.unsafe.memory.TaskMemoryManager
import org.apache.spark.util._
import org.apache.spark.util.collection.{Utils => CollectionUtils}
import org.apache.spark.storage.BlockManagerMessages.BlockManagerHeartbeat

/**
 * The high-level scheduling layer that implements stage-oriented scheduling. It computes a DAG of
 * stages for each job, keeps track of which RDDs and stage outputs are materialized, and finds a
 * minimal schedule to run the job. It then submits stages as TaskSets to an underlying
 * TaskScheduler implementation that runs them on the cluster.
 *
 * In addition to coming up with a DAG of stages, this class also determines the preferred
 * locations to run each task on, based on the current cache status, and passes these to the
 * low-level TaskScheduler. Furthermore, it handles failures due to shuffle output files being
 * lost, in which case old stages may need to be resubmitted. Failures *within* a stage that are
 * not caused by shuffle file loss are handled by the TaskScheduler, which will retry each task
 * a small number of times before cancelling the whole stage.
 *
 * Here's a checklist to use when making or reviewing changes to this class:
 *
 *  - When adding a new data structure, update `DAGSchedulerSuite.assertDataStructuresEmpty` to
 *    include the new structure. This will help to catch memory leaks.
 */
private[spark]
class DAGScheduler(
    private[scheduler] val sc: SparkContext,
    private[scheduler] val taskScheduler: TaskScheduler,
    listenerBus: LiveListenerBus,
    mapOutputTracker: MapOutputTrackerMaster,
    blockManagerMaster: BlockManagerMaster,
    env: SparkEnv,
    clock: Clock = new SystemClock())
  extends Logging {

  def this(sc: SparkContext, taskScheduler: TaskScheduler) = {
    this(
      sc,
      taskScheduler,
      sc.listenerBus,
      sc.env.mapOutputTracker.asInstanceOf[MapOutputTrackerMaster],
      sc.env.blockManager.master,
      sc.env)
  }

  def this(sc: SparkContext) = this(sc, sc.taskScheduler)

  private[scheduler] val nextJobId = new AtomicInteger(0)
  private[scheduler] def numTotalJobs: Int = nextJobId.get()
  private val nextStageId = new AtomicInteger(0)

  private[scheduler] val jobIdToStageIds = new HashMap[Int, HashSet[Int]]
  private[scheduler] val stageIdToStage = new HashMap[Int, Stage]
  private[scheduler] val shuffleToMapStage = new HashMap[Int, ShuffleMapStage]
  private[scheduler] val jobIdToActiveJob = new HashMap[Int, ActiveJob]

  // Stages we need to run whose parents aren't done
  private[scheduler] val waitingStages = new HashSet[Stage]

  // Stages we are running right now
  private[scheduler] val runningStages = new HashSet[Stage]

  // Stages that must be resubmitted due to fetch failures
  private[scheduler] val failedStages = new HashSet[Stage]

  private[scheduler] val activeJobs = new HashSet[ActiveJob]

  /**
   * Contains the locations that each RDD's partitions are cached on.  This map's keys are RDD ids
   * and its values are arrays indexed by partition numbers. Each array value is the set of
   * locations where that RDD partition is cached.
   *
   * All accesses to this map should be guarded by synchronizing on it (see SPARK-4454).
   */
  private val cacheLocs = new HashMap[Int, Seq[Seq[TaskLocation]]]

  // For tracking failed nodes, we use the MapOutputTracker's epoch number, which is sent with
  // every task. When we detect a node failing, we note the current epoch number and failed
  // executor, increment it for new tasks, and use this to ignore stray ShuffleMapTask results.
  //
  // TODO: Garbage collect information about failure epochs when we know there are no more
  //       stray messages to detect.
  private val failedEpoch = new HashMap[String, Long]

  private [scheduler] val outputCommitCoordinator = env.outputCommitCoordinator

  // A closure serializer that we reuse.
  // This is only safe because DAGScheduler runs in a single thread.
  private val closureSerializer = SparkEnv.get.closureSerializer.newInstance()


  /** If enabled, we may run certain actions like take() and first() locally. */
  private val localExecutionEnabled = sc.getConf.getBoolean("spark.localExecution.enabled", false)

  /** If enabled, FetchFailed will not cause stage retry, in order to surface the problem. */
  private val disallowStageRetryForTest = sc.getConf.getBoolean("spark.test.noStageRetry", false)

  private val messageScheduler =
    ThreadUtils.newDaemonSingleThreadScheduledExecutor("dag-scheduler-message")

  private[scheduler] val eventProcessLoop = new DAGSchedulerEventProcessLoop(this)
  taskScheduler.setDAGScheduler(this)

<<<<<<< HEAD
  private val outputCommitCoordinator = env.outputCommitCoordinator

  // Number of map, reduce tasks above which we do not assign preferred locations
  // based on map output sizes.
  private val SHUFFLE_PREF_MAP_THRESHOLD = 1000
  // NOTE: This should be less than 2000 as we use HighlyCompressedMapStatus beyond that
  private val SHUFFLE_PREF_REDUCE_THRESHOLD = 1000
  // Number of preferred locations to use for reducer tasks
  private[scheduler] val NUM_REDUCER_PREF_LOCS = 5


=======
>>>>>>> cd3176bd
  // Called by TaskScheduler to report task's starting.
  def taskStarted(task: Task[_], taskInfo: TaskInfo) {
    eventProcessLoop.post(BeginEvent(task, taskInfo))
  }

  // Called to report that a task has completed and results are being fetched remotely.
  def taskGettingResult(taskInfo: TaskInfo) {
    eventProcessLoop.post(GettingResultEvent(taskInfo))
  }

  // Called by TaskScheduler to report task completions or failures.
  def taskEnded(
      task: Task[_],
      reason: TaskEndReason,
      result: Any,
      accumUpdates: Map[Long, Any],
      taskInfo: TaskInfo,
      taskMetrics: TaskMetrics): Unit = {
    eventProcessLoop.post(
      CompletionEvent(task, reason, result, accumUpdates, taskInfo, taskMetrics))
  }

  /**
   * Update metrics for in-progress tasks and let the master know that the BlockManager is still
   * alive. Return true if the driver knows about the given block manager. Otherwise, return false,
   * indicating that the block manager should re-register.
   */
  def executorHeartbeatReceived(
      execId: String,
      taskMetrics: Array[(Long, Int, Int, TaskMetrics)], // (taskId, stageId, stateAttempt, metrics)
      blockManagerId: BlockManagerId): Boolean = {
    listenerBus.post(SparkListenerExecutorMetricsUpdate(execId, taskMetrics))
    blockManagerMaster.driverEndpoint.askWithRetry[Boolean](
      BlockManagerHeartbeat(blockManagerId), 600 seconds)
  }

  // Called by TaskScheduler when an executor fails.
  def executorLost(execId: String): Unit = {
    eventProcessLoop.post(ExecutorLost(execId))
  }

  // Called by TaskScheduler when a host is added
  def executorAdded(execId: String, host: String): Unit = {
    eventProcessLoop.post(ExecutorAdded(execId, host))
  }

  // Called by TaskScheduler to cancel an entire TaskSet due to either repeated failures or
  // cancellation of the job itself.
  def taskSetFailed(taskSet: TaskSet, reason: String): Unit = {
    eventProcessLoop.post(TaskSetFailed(taskSet, reason))
  }

  private[scheduler]
  def getCacheLocs(rdd: RDD[_]): Seq[Seq[TaskLocation]] = cacheLocs.synchronized {
    // Note: this doesn't use `getOrElse()` because this method is called O(num tasks) times
    if (!cacheLocs.contains(rdd.id)) {
      // Note: if the storage level is NONE, we don't need to get locations from block manager.
      val locs: Seq[Seq[TaskLocation]] = if (rdd.getStorageLevel == StorageLevel.NONE) {
        Seq.fill(rdd.partitions.size)(Nil)
      } else {
        val blockIds =
          rdd.partitions.indices.map(index => RDDBlockId(rdd.id, index)).toArray[BlockId]
        blockManagerMaster.getLocations(blockIds).map { bms =>
          bms.map(bm => TaskLocation(bm.host, bm.executorId))
        }
      }
      cacheLocs(rdd.id) = locs
    }
    cacheLocs(rdd.id)
  }

  private def clearCacheLocs(): Unit = cacheLocs.synchronized {
    cacheLocs.clear()
  }

  /**
   * Get or create a shuffle map stage for the given shuffle dependency's map side.
   */
  private def getShuffleMapStage(
      shuffleDep: ShuffleDependency[_, _, _],
      firstJobId: Int): ShuffleMapStage = {
    shuffleToMapStage.get(shuffleDep.shuffleId) match {
      case Some(stage) => stage
      case None =>
        // We are going to register ancestor shuffle dependencies
        registerShuffleDependencies(shuffleDep, firstJobId)
        // Then register current shuffleDep
        val stage = newOrUsedShuffleStage(shuffleDep, firstJobId)
        shuffleToMapStage(shuffleDep.shuffleId) = stage

        stage
    }
  }

  /**
   * Helper function to eliminate some code re-use when creating new stages.
   */
  private def getParentStagesAndId(rdd: RDD[_], firstJobId: Int): (List[Stage], Int) = {
    val parentStages = getParentStages(rdd, firstJobId)
    val id = nextStageId.getAndIncrement()
    (parentStages, id)
  }

  /**
   * Create a ShuffleMapStage as part of the (re)-creation of a shuffle map stage in
   * newOrUsedShuffleStage.  The stage will be associated with the provided firstJobId.
   * Production of shuffle map stages should always use newOrUsedShuffleStage, not
   * newShuffleMapStage directly.
   */
  private def newShuffleMapStage(
      rdd: RDD[_],
      numTasks: Int,
      shuffleDep: ShuffleDependency[_, _, _],
      firstJobId: Int,
      callSite: CallSite): ShuffleMapStage = {
    val (parentStages: List[Stage], id: Int) = getParentStagesAndId(rdd, firstJobId)
    val stage: ShuffleMapStage = new ShuffleMapStage(id, rdd, numTasks, parentStages,
      firstJobId, callSite, shuffleDep)

    stageIdToStage(id) = stage
    updateJobIdStageIdMaps(firstJobId, stage)
    stage
  }

  /**
   * Create a ResultStage associated with the provided jobId.
   */
  private def newResultStage(
      rdd: RDD[_],
      numTasks: Int,
      jobId: Int,
      callSite: CallSite): ResultStage = {
    val (parentStages: List[Stage], id: Int) = getParentStagesAndId(rdd, jobId)
    val stage: ResultStage = new ResultStage(id, rdd, numTasks, parentStages, jobId, callSite)

    stageIdToStage(id) = stage
    updateJobIdStageIdMaps(jobId, stage)
    stage
  }

  /**
   * Create a shuffle map Stage for the given RDD.  The stage will also be associated with the
   * provided firstJobId.  If a stage for the shuffleId existed previously so that the shuffleId is
   * present in the MapOutputTracker, then the number and location of available outputs are
   * recovered from the MapOutputTracker
   */
  private def newOrUsedShuffleStage(
      shuffleDep: ShuffleDependency[_, _, _],
      firstJobId: Int): ShuffleMapStage = {
    val rdd = shuffleDep.rdd
    val numTasks = rdd.partitions.size
    val stage = newShuffleMapStage(rdd, numTasks, shuffleDep, firstJobId, rdd.creationSite)
    if (mapOutputTracker.containsShuffle(shuffleDep.shuffleId)) {
      val serLocs = mapOutputTracker.getSerializedMapOutputStatuses(shuffleDep.shuffleId)
      val locs = MapOutputTracker.deserializeMapStatuses(serLocs)
      for (i <- 0 until locs.size) {
        stage.outputLocs(i) = Option(locs(i)).toList // locs(i) will be null if missing
      }
      stage.numAvailableOutputs = locs.count(_ != null)
    } else {
      // Kind of ugly: need to register RDDs with the cache and map output tracker here
      // since we can't do it in the RDD constructor because # of partitions is unknown
      logInfo("Registering RDD " + rdd.id + " (" + rdd.getCreationSite + ")")
      mapOutputTracker.registerShuffle(shuffleDep.shuffleId, rdd.partitions.size)
    }
    stage
  }

  /**
   * Get or create the list of parent stages for a given RDD.  The new Stages will be created with
   * the provided firstJobId.
   */
  private def getParentStages(rdd: RDD[_], firstJobId: Int): List[Stage] = {
    val parents = new HashSet[Stage]
    val visited = new HashSet[RDD[_]]
    // We are manually maintaining a stack here to prevent StackOverflowError
    // caused by recursively visiting
    val waitingForVisit = new Stack[RDD[_]]
    def visit(r: RDD[_]) {
      if (!visited(r)) {
        visited += r
        // Kind of ugly: need to register RDDs with the cache here since
        // we can't do it in its constructor because # of partitions is unknown
        for (dep <- r.dependencies) {
          dep match {
            case shufDep: ShuffleDependency[_, _, _] =>
              parents += getShuffleMapStage(shufDep, firstJobId)
            case _ =>
              waitingForVisit.push(dep.rdd)
          }
        }
      }
    }
    waitingForVisit.push(rdd)
    while (waitingForVisit.nonEmpty) {
      visit(waitingForVisit.pop())
    }
    parents.toList
  }

  /** Find ancestor missing shuffle dependencies and register into shuffleToMapStage */
  private def registerShuffleDependencies(shuffleDep: ShuffleDependency[_, _, _], firstJobId: Int) {
    val parentsWithNoMapStage = getAncestorShuffleDependencies(shuffleDep.rdd)
    while (parentsWithNoMapStage.nonEmpty) {
      val currentShufDep = parentsWithNoMapStage.pop()
      val stage = newOrUsedShuffleStage(currentShufDep, firstJobId)
      shuffleToMapStage(currentShufDep.shuffleId) = stage
    }
  }

  /** Find ancestor shuffle dependencies that are not registered in shuffleToMapStage yet */
  private def getAncestorShuffleDependencies(rdd: RDD[_]): Stack[ShuffleDependency[_, _, _]] = {
    val parents = new Stack[ShuffleDependency[_, _, _]]
    val visited = new HashSet[RDD[_]]
    // We are manually maintaining a stack here to prevent StackOverflowError
    // caused by recursively visiting
    val waitingForVisit = new Stack[RDD[_]]
    def visit(r: RDD[_]) {
      if (!visited(r)) {
        visited += r
        for (dep <- r.dependencies) {
          dep match {
            case shufDep: ShuffleDependency[_, _, _] =>
              if (!shuffleToMapStage.contains(shufDep.shuffleId)) {
                parents.push(shufDep)
              }

              waitingForVisit.push(shufDep.rdd)
            case _ =>
              waitingForVisit.push(dep.rdd)
          }
        }
      }
    }

    waitingForVisit.push(rdd)
    while (waitingForVisit.nonEmpty) {
      visit(waitingForVisit.pop())
    }
    parents
  }

  private def getMissingParentStages(stage: Stage): List[Stage] = {
    val missing = new HashSet[Stage]
    val visited = new HashSet[RDD[_]]
    // We are manually maintaining a stack here to prevent StackOverflowError
    // caused by recursively visiting
    val waitingForVisit = new Stack[RDD[_]]
    def visit(rdd: RDD[_]) {
      if (!visited(rdd)) {
        visited += rdd
        val rddHasUncachedPartitions = getCacheLocs(rdd).contains(Nil)
        if (rddHasUncachedPartitions) {
          for (dep <- rdd.dependencies) {
            dep match {
              case shufDep: ShuffleDependency[_, _, _] =>
                val mapStage = getShuffleMapStage(shufDep, stage.firstJobId)
                if (!mapStage.isAvailable) {
                  missing += mapStage
                }
              case narrowDep: NarrowDependency[_] =>
                waitingForVisit.push(narrowDep.rdd)
            }
          }
        }
      }
    }
    waitingForVisit.push(stage.rdd)
    while (waitingForVisit.nonEmpty) {
      visit(waitingForVisit.pop())
    }
    missing.toList
  }

  /**
   * Registers the given jobId among the jobs that need the given stage and
   * all of that stage's ancestors.
   */
  private def updateJobIdStageIdMaps(jobId: Int, stage: Stage): Unit = {
    def updateJobIdStageIdMapsList(stages: List[Stage]) {
      if (stages.nonEmpty) {
        val s = stages.head
        s.jobIds += jobId
        jobIdToStageIds.getOrElseUpdate(jobId, new HashSet[Int]()) += s.id
        val parents: List[Stage] = getParentStages(s.rdd, jobId)
        val parentsWithoutThisJobId = parents.filter { ! _.jobIds.contains(jobId) }
        updateJobIdStageIdMapsList(parentsWithoutThisJobId ++ stages.tail)
      }
    }
    updateJobIdStageIdMapsList(List(stage))
  }

  /**
   * Removes state for job and any stages that are not needed by any other job.  Does not
   * handle cancelling tasks or notifying the SparkListener about finished jobs/stages/tasks.
   *
   * @param job The job whose state to cleanup.
   */
  private def cleanupStateForJobAndIndependentStages(job: ActiveJob): Unit = {
    val registeredStages = jobIdToStageIds.get(job.jobId)
    if (registeredStages.isEmpty || registeredStages.get.isEmpty) {
      logError("No stages registered for job " + job.jobId)
    } else {
      stageIdToStage.filterKeys(stageId => registeredStages.get.contains(stageId)).foreach {
        case (stageId, stage) =>
          val jobSet = stage.jobIds
          if (!jobSet.contains(job.jobId)) {
            logError(
              "Job %d not registered for stage %d even though that stage was registered for the job"
              .format(job.jobId, stageId))
          } else {
            def removeStage(stageId: Int) {
              // data structures based on Stage
              for (stage <- stageIdToStage.get(stageId)) {
                if (runningStages.contains(stage)) {
                  logDebug("Removing running stage %d".format(stageId))
                  runningStages -= stage
                }
                for ((k, v) <- shuffleToMapStage.find(_._2 == stage)) {
                  shuffleToMapStage.remove(k)
                }
                if (waitingStages.contains(stage)) {
                  logDebug("Removing stage %d from waiting set.".format(stageId))
                  waitingStages -= stage
                }
                if (failedStages.contains(stage)) {
                  logDebug("Removing stage %d from failed set.".format(stageId))
                  failedStages -= stage
                }
              }
              // data structures based on StageId
              stageIdToStage -= stageId
              logDebug("After removal of stage %d, remaining stages = %d"
                .format(stageId, stageIdToStage.size))
            }

            jobSet -= job.jobId
            if (jobSet.isEmpty) { // no other job needs this stage
              removeStage(stageId)
            }
          }
      }
    }
    jobIdToStageIds -= job.jobId
    jobIdToActiveJob -= job.jobId
    activeJobs -= job
    job.finalStage.resultOfJob = None
  }

  /**
   * Submit a job to the job scheduler and get a JobWaiter object back. The JobWaiter object
   * can be used to block until the the job finishes executing or can be used to cancel the job.
   */
  def submitJob[T, U](
      rdd: RDD[T],
      func: (TaskContext, Iterator[T]) => U,
      partitions: Seq[Int],
      callSite: CallSite,
      allowLocal: Boolean,
      resultHandler: (Int, U) => Unit,
      properties: Properties): JobWaiter[U] = {
    // Check to make sure we are not launching a task on a partition that does not exist.
    val maxPartitions = rdd.partitions.length
    partitions.find(p => p >= maxPartitions || p < 0).foreach { p =>
      throw new IllegalArgumentException(
        "Attempting to access a non-existent partition: " + p + ". " +
          "Total number of partitions: " + maxPartitions)
    }

    val jobId = nextJobId.getAndIncrement()
    if (partitions.size == 0) {
      return new JobWaiter[U](this, jobId, 0, resultHandler)
    }

    assert(partitions.size > 0)
    val func2 = func.asInstanceOf[(TaskContext, Iterator[_]) => _]
    val waiter = new JobWaiter(this, jobId, partitions.size, resultHandler)
    eventProcessLoop.post(JobSubmitted(
      jobId, rdd, func2, partitions.toArray, allowLocal, callSite, waiter,
      SerializationUtils.clone(properties)))
    waiter
  }

  def runJob[T, U](
      rdd: RDD[T],
      func: (TaskContext, Iterator[T]) => U,
      partitions: Seq[Int],
      callSite: CallSite,
      allowLocal: Boolean,
      resultHandler: (Int, U) => Unit,
      properties: Properties): Unit = {
    val start = System.nanoTime
    val waiter = submitJob(rdd, func, partitions, callSite, allowLocal, resultHandler, properties)
    waiter.awaitResult() match {
      case JobSucceeded =>
        logInfo("Job %d finished: %s, took %f s".format
          (waiter.jobId, callSite.shortForm, (System.nanoTime - start) / 1e9))
      case JobFailed(exception: Exception) =>
        logInfo("Job %d failed: %s, took %f s".format
          (waiter.jobId, callSite.shortForm, (System.nanoTime - start) / 1e9))
        throw exception
    }
  }

  def runApproximateJob[T, U, R](
      rdd: RDD[T],
      func: (TaskContext, Iterator[T]) => U,
      evaluator: ApproximateEvaluator[U, R],
      callSite: CallSite,
      timeout: Long,
      properties: Properties): PartialResult[R] = {
    val listener = new ApproximateActionListener(rdd, func, evaluator, timeout)
    val func2 = func.asInstanceOf[(TaskContext, Iterator[_]) => _]
    val partitions = (0 until rdd.partitions.size).toArray
    val jobId = nextJobId.getAndIncrement()
    eventProcessLoop.post(JobSubmitted(
      jobId, rdd, func2, partitions, allowLocal = false, callSite, listener,
      SerializationUtils.clone(properties)))
    listener.awaitResult()    // Will throw an exception if the job fails
  }

  /**
   * Cancel a job that is running or waiting in the queue.
   */
  def cancelJob(jobId: Int): Unit = {
    logInfo("Asked to cancel job " + jobId)
    eventProcessLoop.post(JobCancelled(jobId))
  }

  def cancelJobGroup(groupId: String): Unit = {
    logInfo("Asked to cancel job group " + groupId)
    eventProcessLoop.post(JobGroupCancelled(groupId))
  }

  /**
   * Cancel all jobs that are running or waiting in the queue.
   */
  def cancelAllJobs(): Unit = {
    eventProcessLoop.post(AllJobsCancelled)
  }

  private[scheduler] def doCancelAllJobs() {
    // Cancel all running jobs.
    runningStages.map(_.firstJobId).foreach(handleJobCancellation(_,
      reason = "as part of cancellation of all jobs"))
    activeJobs.clear() // These should already be empty by this point,
    jobIdToActiveJob.clear() // but just in case we lost track of some jobs...
    submitWaitingStages()
  }

  /**
   * Cancel all jobs associated with a running or scheduled stage.
   */
  def cancelStage(stageId: Int) {
    eventProcessLoop.post(StageCancelled(stageId))
  }

  /**
   * Resubmit any failed stages. Ordinarily called after a small amount of time has passed since
   * the last fetch failure.
   */
  private[scheduler] def resubmitFailedStages() {
    if (failedStages.size > 0) {
      // Failed stages may be removed by job cancellation, so failed might be empty even if
      // the ResubmitFailedStages event has been scheduled.
      logInfo("Resubmitting failed stages")
      clearCacheLocs()
      val failedStagesCopy = failedStages.toArray
      failedStages.clear()
      for (stage <- failedStagesCopy.sortBy(_.firstJobId)) {
        submitStage(stage)
      }
    }
    submitWaitingStages()
  }

  /**
   * Check for waiting or failed stages which are now eligible for resubmission.
   * Ordinarily run on every iteration of the event loop.
   */
  private def submitWaitingStages() {
    // TODO: We might want to run this less often, when we are sure that something has become
    // runnable that wasn't before.
    logTrace("Checking for newly runnable parent stages")
    logTrace("running: " + runningStages)
    logTrace("waiting: " + waitingStages)
    logTrace("failed: " + failedStages)
    val waitingStagesCopy = waitingStages.toArray
    waitingStages.clear()
    for (stage <- waitingStagesCopy.sortBy(_.firstJobId)) {
      submitStage(stage)
    }
  }

  /**
   * Run a job on an RDD locally, assuming it has only a single partition and no dependencies.
   * We run the operation in a separate thread just in case it takes a bunch of time, so that we
   * don't block the DAGScheduler event loop or other concurrent jobs.
   */
  protected def runLocally(job: ActiveJob) {
    logInfo("Computing the requested partition locally")
    new Thread("Local computation of job " + job.jobId) {
      override def run() {
        runLocallyWithinThread(job)
      }
    }.start()
  }

  // Broken out for easier testing in DAGSchedulerSuite.
  protected def runLocallyWithinThread(job: ActiveJob) {
    var jobResult: JobResult = JobSucceeded
    try {
      val rdd = job.finalStage.rdd
      val split = rdd.partitions(job.partitions(0))
      val taskMemoryManager = new TaskMemoryManager(env.executorMemoryManager)
      val taskContext =
        new TaskContextImpl(
          job.finalStage.id,
          job.partitions(0),
          taskAttemptId = 0,
          attemptNumber = 0,
          taskMemoryManager = taskMemoryManager,
          runningLocally = true)
      TaskContext.setTaskContext(taskContext)
      try {
        val result = job.func(taskContext, rdd.iterator(split, taskContext))
        job.listener.taskSucceeded(0, result)
      } finally {
        taskContext.markTaskCompleted()
        TaskContext.unset()
        // Note: this memory freeing logic is duplicated in Executor.run(); when changing this,
        // make sure to update both copies.
        val freedMemory = taskMemoryManager.cleanUpAllAllocatedMemory()
        if (freedMemory > 0) {
          if (sc.getConf.getBoolean("spark.unsafe.exceptionOnMemoryLeak", false)) {
            throw new SparkException(s"Managed memory leak detected; size = $freedMemory bytes")
          } else {
            logError(s"Managed memory leak detected; size = $freedMemory bytes")
          }
        }
      }
    } catch {
      case e: Exception =>
        val exception = new SparkDriverExecutionException(e)
        jobResult = JobFailed(exception)
        job.listener.jobFailed(exception)
      case oom: OutOfMemoryError =>
        val exception = new SparkException("Local job aborted due to out of memory error", oom)
        jobResult = JobFailed(exception)
        job.listener.jobFailed(exception)
    } finally {
      val s = job.finalStage
      // clean up data structures that were populated for a local job,
      // but that won't get cleaned up via the normal paths through
      // completion events or stage abort
      stageIdToStage -= s.id
      jobIdToStageIds -= job.jobId
      listenerBus.post(SparkListenerJobEnd(job.jobId, clock.getTimeMillis(), jobResult))
    }
  }

  /** Finds the earliest-created active job that needs the stage */
  // TODO: Probably should actually find among the active jobs that need this
  // stage the one with the highest priority (highest-priority pool, earliest created).
  // That should take care of at least part of the priority inversion problem with
  // cross-job dependencies.
  private def activeJobForStage(stage: Stage): Option[Int] = {
    val jobsThatUseStage: Array[Int] = stage.jobIds.toArray.sorted
    jobsThatUseStage.find(jobIdToActiveJob.contains)
  }

  private[scheduler] def handleJobGroupCancelled(groupId: String) {
    // Cancel all jobs belonging to this job group.
    // First finds all active jobs with this group id, and then kill stages for them.
    val activeInGroup = activeJobs.filter { activeJob =>
      Option(activeJob.properties).exists {
        _.getProperty(SparkContext.SPARK_JOB_GROUP_ID) == groupId
      }
    }
    val jobIds = activeInGroup.map(_.jobId)
    jobIds.foreach(handleJobCancellation(_, "part of cancelled job group %s".format(groupId)))
    submitWaitingStages()
  }

  private[scheduler] def handleBeginEvent(task: Task[_], taskInfo: TaskInfo) {
    // Note that there is a chance that this task is launched after the stage is cancelled.
    // In that case, we wouldn't have the stage anymore in stageIdToStage.
    val stageAttemptId = stageIdToStage.get(task.stageId).map(_.latestInfo.attemptId).getOrElse(-1)
    listenerBus.post(SparkListenerTaskStart(task.stageId, stageAttemptId, taskInfo))
    submitWaitingStages()
  }

  private[scheduler] def handleTaskSetFailed(taskSet: TaskSet, reason: String) {
    stageIdToStage.get(taskSet.stageId).foreach {abortStage(_, reason) }
    submitWaitingStages()
  }

  private[scheduler] def cleanUpAfterSchedulerStop() {
    for (job <- activeJobs) {
      val error = new SparkException("Job cancelled because SparkContext was shut down")
      job.listener.jobFailed(error)
      // Tell the listeners that all of the running stages have ended.  Don't bother
      // cancelling the stages because if the DAG scheduler is stopped, the entire application
      // is in the process of getting stopped.
      val stageFailedMessage = "Stage cancelled because SparkContext was shut down"
      // The `toArray` here is necessary so that we don't iterate over `runningStages` while
      // mutating it.
      runningStages.toArray.foreach { stage =>
        markStageAsFinished(stage, Some(stageFailedMessage))
      }
      listenerBus.post(SparkListenerJobEnd(job.jobId, clock.getTimeMillis(), JobFailed(error)))
    }
  }

  private[scheduler] def handleGetTaskResult(taskInfo: TaskInfo) {
    listenerBus.post(SparkListenerTaskGettingResult(taskInfo))
    submitWaitingStages()
  }

  private[scheduler] def handleJobSubmitted(jobId: Int,
      finalRDD: RDD[_],
      func: (TaskContext, Iterator[_]) => _,
      partitions: Array[Int],
      allowLocal: Boolean,
      callSite: CallSite,
      listener: JobListener,
      properties: Properties) {
    var finalStage: ResultStage = null
    try {
      // New stage creation may throw an exception if, for example, jobs are run on a
      // HadoopRDD whose underlying HDFS files have been deleted.
      finalStage = newResultStage(finalRDD, partitions.size, jobId, callSite)
    } catch {
      case e: Exception =>
        logWarning("Creating new stage failed due to exception - job: " + jobId, e)
        listener.jobFailed(e)
        return
    }
    if (finalStage != null) {
      val job = new ActiveJob(jobId, finalStage, func, partitions, callSite, listener, properties)
      clearCacheLocs()
      logInfo("Got job %s (%s) with %d output partitions (allowLocal=%s)".format(
        job.jobId, callSite.shortForm, partitions.length, allowLocal))
      logInfo("Final stage: " + finalStage + "(" + finalStage.name + ")")
      logInfo("Parents of final stage: " + finalStage.parents)
      logInfo("Missing parents: " + getMissingParentStages(finalStage))
      val shouldRunLocally =
        localExecutionEnabled && allowLocal && finalStage.parents.isEmpty && partitions.length == 1
      val jobSubmissionTime = clock.getTimeMillis()
      if (shouldRunLocally) {
        // Compute very short actions like first() or take() with no parent stages locally.
        listenerBus.post(
          SparkListenerJobStart(job.jobId, jobSubmissionTime, Seq.empty, properties))
        runLocally(job)
      } else {
        jobIdToActiveJob(jobId) = job
        activeJobs += job
        finalStage.resultOfJob = Some(job)
        val stageIds = jobIdToStageIds(jobId).toArray
        val stageInfos = stageIds.flatMap(id => stageIdToStage.get(id).map(_.latestInfo))
        listenerBus.post(
          SparkListenerJobStart(job.jobId, jobSubmissionTime, stageInfos, properties))
        submitStage(finalStage)
      }
    }
    submitWaitingStages()
  }

  /** Submits stage, but first recursively submits any missing parents. */
  private def submitStage(stage: Stage) {
    val jobId = activeJobForStage(stage)
    if (jobId.isDefined) {
      logDebug("submitStage(" + stage + ")")
      if (!waitingStages(stage) && !runningStages(stage) && !failedStages(stage)) {
        val missing = getMissingParentStages(stage).sortBy(_.id)
        logDebug("missing: " + missing)
        if (missing.isEmpty) {
          logInfo("Submitting " + stage + " (" + stage.rdd + "), which has no missing parents")
          submitMissingTasks(stage, jobId.get)
        } else {
          for (parent <- missing) {
            submitStage(parent)
          }
          waitingStages += stage
        }
      }
    } else {
      abortStage(stage, "No active job for stage " + stage.id)
    }
  }

  /** Called when stage's parents are available and we can now do its task. */
  private def submitMissingTasks(stage: Stage, jobId: Int) {
    logDebug("submitMissingTasks(" + stage + ")")
    // Get our pending tasks and remember them in our pendingTasks entry
    stage.pendingTasks.clear()


    // First figure out the indexes of partition ids to compute.
    val partitionsToCompute: Seq[Int] = {
      stage match {
        case stage: ShuffleMapStage =>
          (0 until stage.numPartitions).filter(id => stage.outputLocs(id).isEmpty)
        case stage: ResultStage =>
          val job = stage.resultOfJob.get
          (0 until job.numPartitions).filter(id => !job.finished(id))
      }
    }

    val properties = jobIdToActiveJob.get(stage.firstJobId).map(_.properties).orNull

    runningStages += stage
    // SparkListenerStageSubmitted should be posted before testing whether tasks are
    // serializable. If tasks are not serializable, a SparkListenerStageCompleted event
    // will be posted, which should always come after a corresponding SparkListenerStageSubmitted
    // event.
    stage.latestInfo = StageInfo.fromStage(stage, Some(partitionsToCompute.size))
    outputCommitCoordinator.stageStart(stage.id)
    listenerBus.post(SparkListenerStageSubmitted(stage.latestInfo, properties))

    // TODO: Maybe we can keep the taskBinary in Stage to avoid serializing it multiple times.
    // Broadcasted binary for the task, used to dispatch tasks to executors. Note that we broadcast
    // the serialized copy of the RDD and for each task we will deserialize it, which means each
    // task gets a different copy of the RDD. This provides stronger isolation between tasks that
    // might modify state of objects referenced in their closures. This is necessary in Hadoop
    // where the JobConf/Configuration object is not thread-safe.
    var taskBinary: Broadcast[Array[Byte]] = null
    try {
      // For ShuffleMapTask, serialize and broadcast (rdd, shuffleDep).
      // For ResultTask, serialize and broadcast (rdd, func).
      val taskBinaryBytes: Array[Byte] = stage match {
        case stage: ShuffleMapStage =>
          closureSerializer.serialize((stage.rdd, stage.shuffleDep): AnyRef).array()
        case stage: ResultStage =>
          closureSerializer.serialize((stage.rdd, stage.resultOfJob.get.func): AnyRef).array()
      }

      taskBinary = sc.broadcast(taskBinaryBytes)
    } catch {
      // In the case of a failure during serialization, abort the stage.
      case e: NotSerializableException =>
        abortStage(stage, "Task not serializable: " + e.toString)
        runningStages -= stage

        // Abort execution
        return
      case NonFatal(e) =>
        abortStage(stage, s"Task serialization failed: $e\n${e.getStackTraceString}")
        runningStages -= stage
        return
    }

    val tasks: Seq[Task[_]] = stage match {
      case stage: ShuffleMapStage =>
        partitionsToCompute.map { id =>
          val locs = getPreferredLocs(stage.rdd, id)
          val part = stage.rdd.partitions(id)
          new ShuffleMapTask(stage.id, taskBinary, part, locs)
        }

      case stage: ResultStage =>
        val job = stage.resultOfJob.get
        partitionsToCompute.map { id =>
          val p: Int = job.partitions(id)
          val part = stage.rdd.partitions(p)
          val locs = getPreferredLocs(stage.rdd, p)
          new ResultTask(stage.id, taskBinary, part, locs, id)
        }
    }

    if (tasks.size > 0) {
      logInfo("Submitting " + tasks.size + " missing tasks from " + stage + " (" + stage.rdd + ")")
      stage.pendingTasks ++= tasks
      logDebug("New pending tasks: " + stage.pendingTasks)
      taskScheduler.submitTasks(
        new TaskSet(tasks.toArray, stage.id, stage.newAttemptId(), stage.firstJobId, properties))
      stage.latestInfo.submissionTime = Some(clock.getTimeMillis())
    } else {
      // Because we posted SparkListenerStageSubmitted earlier, we should mark
      // the stage as completed here in case there are no tasks to run
      markStageAsFinished(stage, None)

      val debugString = stage match {
        case stage: ShuffleMapStage =>
          s"Stage ${stage} is actually done; " +
            s"(available: ${stage.isAvailable}," +
            s"available outputs: ${stage.numAvailableOutputs}," +
            s"partitions: ${stage.numPartitions})"
        case stage : ResultStage =>
          s"Stage ${stage} is actually done; (partitions: ${stage.numPartitions})"
      }
      logDebug(debugString)
    }
  }

  /** Merge updates from a task to our local accumulator values */
  private def updateAccumulators(event: CompletionEvent): Unit = {
    val task = event.task
    val stage = stageIdToStage(task.stageId)
    if (event.accumUpdates != null) {
      try {
        Accumulators.add(event.accumUpdates)

        event.accumUpdates.foreach { case (id, partialValue) =>
          // In this instance, although the reference in Accumulators.originals is a WeakRef,
          // it's guaranteed to exist since the event.accumUpdates Map exists

          val acc = Accumulators.originals(id).get match {
            case Some(accum) => accum.asInstanceOf[Accumulable[Any, Any]]
            case None => throw new NullPointerException("Non-existent reference to Accumulator")
          }

          // To avoid UI cruft, ignore cases where value wasn't updated
          if (acc.name.isDefined && partialValue != acc.zero) {
            val name = acc.name.get
            val stringPartialValue = Accumulators.stringifyPartialValue(partialValue)
            val stringValue = Accumulators.stringifyValue(acc.value)
            stage.latestInfo.accumulables(id) = AccumulableInfo(id, name, stringValue)
            event.taskInfo.accumulables +=
              AccumulableInfo(id, name, Some(stringPartialValue), stringValue)
          }
        }
      } catch {
        // If we see an exception during accumulator update, just log the
        // error and move on.
        case e: Exception =>
          logError(s"Failed to update accumulators for $task", e)
      }
    }
  }

  /**
   * Responds to a task finishing. This is called inside the event loop so it assumes that it can
   * modify the scheduler's internal state. Use taskEnded() to post a task end event from outside.
   */
  private[scheduler] def handleTaskCompletion(event: CompletionEvent) {
    val task = event.task
    val stageId = task.stageId
    val taskType = Utils.getFormattedClassName(task)

    outputCommitCoordinator.taskCompleted(stageId, task.partitionId,
      event.taskInfo.attempt, event.reason)

    // The success case is dealt with separately below, since we need to compute accumulator
    // updates before posting.
    if (event.reason != Success) {
      val attemptId = stageIdToStage.get(task.stageId).map(_.latestInfo.attemptId).getOrElse(-1)
      listenerBus.post(SparkListenerTaskEnd(stageId, attemptId, taskType, event.reason,
        event.taskInfo, event.taskMetrics))
    }

    if (!stageIdToStage.contains(task.stageId)) {
      // Skip all the actions if the stage has been cancelled.
      return
    }

    val stage = stageIdToStage(task.stageId)
    event.reason match {
      case Success =>
        listenerBus.post(SparkListenerTaskEnd(stageId, stage.latestInfo.attemptId, taskType,
          event.reason, event.taskInfo, event.taskMetrics))
        stage.pendingTasks -= task
        task match {
          case rt: ResultTask[_, _] =>
            // Cast to ResultStage here because it's part of the ResultTask
            // TODO Refactor this out to a function that accepts a ResultStage
            val resultStage = stage.asInstanceOf[ResultStage]
            resultStage.resultOfJob match {
              case Some(job) =>
                if (!job.finished(rt.outputId)) {
                  updateAccumulators(event)
                  job.finished(rt.outputId) = true
                  job.numFinished += 1
                  // If the whole job has finished, remove it
                  if (job.numFinished == job.numPartitions) {
                    markStageAsFinished(resultStage)
                    cleanupStateForJobAndIndependentStages(job)
                    listenerBus.post(
                      SparkListenerJobEnd(job.jobId, clock.getTimeMillis(), JobSucceeded))
                  }

                  // taskSucceeded runs some user code that might throw an exception. Make sure
                  // we are resilient against that.
                  try {
                    job.listener.taskSucceeded(rt.outputId, event.result)
                  } catch {
                    case e: Exception =>
                      // TODO: Perhaps we want to mark the resultStage as failed?
                      job.listener.jobFailed(new SparkDriverExecutionException(e))
                  }
                }
              case None =>
                logInfo("Ignoring result from " + rt + " because its job has finished")
            }

          case smt: ShuffleMapTask =>
            val shuffleStage = stage.asInstanceOf[ShuffleMapStage]
            updateAccumulators(event)
            val status = event.result.asInstanceOf[MapStatus]
            val execId = status.location.executorId
            logDebug("ShuffleMapTask finished on " + execId)
            if (failedEpoch.contains(execId) && smt.epoch <= failedEpoch(execId)) {
              logInfo("Ignoring possibly bogus ShuffleMapTask completion from " + execId)
            } else {
              shuffleStage.addOutputLoc(smt.partitionId, status)
            }
            if (runningStages.contains(shuffleStage) && shuffleStage.pendingTasks.isEmpty) {
              markStageAsFinished(shuffleStage)
              logInfo("looking for newly runnable stages")
              logInfo("running: " + runningStages)
              logInfo("waiting: " + waitingStages)
              logInfo("failed: " + failedStages)

              // We supply true to increment the epoch number here in case this is a
              // recomputation of the map outputs. In that case, some nodes may have cached
              // locations with holes (from when we detected the error) and will need the
              // epoch incremented to refetch them.
              // TODO: Only increment the epoch number if this is not the first time
              //       we registered these map outputs.
              mapOutputTracker.registerMapOutputs(
                shuffleStage.shuffleDep.shuffleId,
                shuffleStage.outputLocs.map(list => if (list.isEmpty) null else list.head).toArray,
                changeEpoch = true)

              clearCacheLocs()
              if (shuffleStage.outputLocs.contains(Nil)) {
                // Some tasks had failed; let's resubmit this shuffleStage
                // TODO: Lower-level scheduler should also deal with this
                logInfo("Resubmitting " + shuffleStage + " (" + shuffleStage.name +
                  ") because some of its tasks had failed: " +
                  shuffleStage.outputLocs.zipWithIndex.filter(_._1.isEmpty)
                      .map(_._2).mkString(", "))
                submitStage(shuffleStage)
              } else {
                val newlyRunnable = new ArrayBuffer[Stage]
                for (shuffleStage <- waitingStages) {
                  logInfo("Missing parents for " + shuffleStage + ": " +
                    getMissingParentStages(shuffleStage))
                }
                for (shuffleStage <- waitingStages if getMissingParentStages(shuffleStage).isEmpty)
                {
                  newlyRunnable += shuffleStage
                }
                waitingStages --= newlyRunnable
                runningStages ++= newlyRunnable
                for {
                  shuffleStage <- newlyRunnable.sortBy(_.id)
                  jobId <- activeJobForStage(shuffleStage)
                } {
                  logInfo("Submitting " + shuffleStage + " (" +
                    shuffleStage.rdd + "), which is now runnable")
                  submitMissingTasks(shuffleStage, jobId)
                }
              }
            }
          }

      case Resubmitted =>
        logInfo("Resubmitted " + task + ", so marking it as still running")
        stage.pendingTasks += task

      case FetchFailed(bmAddress, shuffleId, mapId, reduceId, failureMessage) =>
        val failedStage = stageIdToStage(task.stageId)
        val mapStage = shuffleToMapStage(shuffleId)

        // It is likely that we receive multiple FetchFailed for a single stage (because we have
        // multiple tasks running concurrently on different executors). In that case, it is possible
        // the fetch failure has already been handled by the scheduler.
        if (runningStages.contains(failedStage)) {
          logInfo(s"Marking $failedStage (${failedStage.name}) as failed " +
            s"due to a fetch failure from $mapStage (${mapStage.name})")
          markStageAsFinished(failedStage, Some(failureMessage))
        }

        if (disallowStageRetryForTest) {
          abortStage(failedStage, "Fetch failure will not retry stage due to testing config")
        } else if (failedStages.isEmpty) {
          // Don't schedule an event to resubmit failed stages if failed isn't empty, because
          // in that case the event will already have been scheduled.
          // TODO: Cancel running tasks in the stage
          logInfo(s"Resubmitting $mapStage (${mapStage.name}) and " +
            s"$failedStage (${failedStage.name}) due to fetch failure")
          messageScheduler.schedule(new Runnable {
            override def run(): Unit = eventProcessLoop.post(ResubmitFailedStages)
          }, DAGScheduler.RESUBMIT_TIMEOUT, TimeUnit.MILLISECONDS)
        }
        failedStages += failedStage
        failedStages += mapStage
        // Mark the map whose fetch failed as broken in the map stage
        if (mapId != -1) {
          mapStage.removeOutputLoc(mapId, bmAddress)
          mapOutputTracker.unregisterMapOutput(shuffleId, mapId, bmAddress)
        }

        // TODO: mark the executor as failed only if there were lots of fetch failures on it
        if (bmAddress != null) {
          handleExecutorLost(bmAddress.executorId, fetchFailed = true, Some(task.epoch))
        }

      case commitDenied: TaskCommitDenied =>
        // Do nothing here, left up to the TaskScheduler to decide how to handle denied commits

      case ExceptionFailure(className, description, stackTrace, fullStackTrace, metrics) =>
        // Do nothing here, left up to the TaskScheduler to decide how to handle user failures

      case TaskResultLost =>
        // Do nothing here; the TaskScheduler handles these failures and resubmits the task.

      case other =>
        // Unrecognized failure - also do nothing. If the task fails repeatedly, the TaskScheduler
        // will abort the job.
    }
    submitWaitingStages()
  }

  /**
   * Responds to an executor being lost. This is called inside the event loop, so it assumes it can
   * modify the scheduler's internal state. Use executorLost() to post a loss event from outside.
   *
   * We will also assume that we've lost all shuffle blocks associated with the executor if the
   * executor serves its own blocks (i.e., we're not using external shuffle) OR a FetchFailed
   * occurred, in which case we presume all shuffle data related to this executor to be lost.
   *
   * Optionally the epoch during which the failure was caught can be passed to avoid allowing
   * stray fetch failures from possibly retriggering the detection of a node as lost.
   */
  private[scheduler] def handleExecutorLost(
      execId: String,
      fetchFailed: Boolean,
      maybeEpoch: Option[Long] = None) {
    val currentEpoch = maybeEpoch.getOrElse(mapOutputTracker.getEpoch)
    if (!failedEpoch.contains(execId) || failedEpoch(execId) < currentEpoch) {
      failedEpoch(execId) = currentEpoch
      logInfo("Executor lost: %s (epoch %d)".format(execId, currentEpoch))
      blockManagerMaster.removeExecutor(execId)

      if (!env.blockManager.externalShuffleServiceEnabled || fetchFailed) {
        // TODO: This will be really slow if we keep accumulating shuffle map stages
        for ((shuffleId, stage) <- shuffleToMapStage) {
          stage.removeOutputsOnExecutor(execId)
          val locs = stage.outputLocs.map(list => if (list.isEmpty) null else list.head).toArray
          mapOutputTracker.registerMapOutputs(shuffleId, locs, changeEpoch = true)
        }
        if (shuffleToMapStage.isEmpty) {
          mapOutputTracker.incrementEpoch()
        }
        clearCacheLocs()
      }
    } else {
      logDebug("Additional executor lost message for " + execId +
               "(epoch " + currentEpoch + ")")
    }
    submitWaitingStages()
  }

  private[scheduler] def handleExecutorAdded(execId: String, host: String) {
    // remove from failedEpoch(execId) ?
    if (failedEpoch.contains(execId)) {
      logInfo("Host added was in lost list earlier: " + host)
      failedEpoch -= execId
    }
    submitWaitingStages()
  }

  private[scheduler] def handleStageCancellation(stageId: Int) {
    stageIdToStage.get(stageId) match {
      case Some(stage) =>
        val jobsThatUseStage: Array[Int] = stage.jobIds.toArray
        jobsThatUseStage.foreach { jobId =>
          handleJobCancellation(jobId, s"because Stage $stageId was cancelled")
        }
      case None =>
        logInfo("No active jobs to kill for Stage " + stageId)
    }
    submitWaitingStages()
  }

  private[scheduler] def handleJobCancellation(jobId: Int, reason: String = "") {
    if (!jobIdToStageIds.contains(jobId)) {
      logDebug("Trying to cancel unregistered job " + jobId)
    } else {
      failJobAndIndependentStages(
        jobIdToActiveJob(jobId), "Job %d cancelled %s".format(jobId, reason))
    }
    submitWaitingStages()
  }

  /**
   * Marks a stage as finished and removes it from the list of running stages.
   */
  private def markStageAsFinished(stage: Stage, errorMessage: Option[String] = None): Unit = {
    val serviceTime = stage.latestInfo.submissionTime match {
      case Some(t) => "%.03f".format((clock.getTimeMillis() - t) / 1000.0)
      case _ => "Unknown"
    }
    if (errorMessage.isEmpty) {
      logInfo("%s (%s) finished in %s s".format(stage, stage.name, serviceTime))
      stage.latestInfo.completionTime = Some(clock.getTimeMillis())
    } else {
      stage.latestInfo.stageFailed(errorMessage.get)
      logInfo("%s (%s) failed in %s s".format(stage, stage.name, serviceTime))
    }
    outputCommitCoordinator.stageEnd(stage.id)
    listenerBus.post(SparkListenerStageCompleted(stage.latestInfo))
    runningStages -= stage
  }

  /**
   * Aborts all jobs depending on a particular Stage. This is called in response to a task set
   * being canceled by the TaskScheduler. Use taskSetFailed() to inject this event from outside.
   */
  private[scheduler] def abortStage(failedStage: Stage, reason: String) {
    if (!stageIdToStage.contains(failedStage.id)) {
      // Skip all the actions if the stage has been removed.
      return
    }
    val dependentJobs: Seq[ActiveJob] =
      activeJobs.filter(job => stageDependsOn(job.finalStage, failedStage)).toSeq
    failedStage.latestInfo.completionTime = Some(clock.getTimeMillis())
    for (job <- dependentJobs) {
      failJobAndIndependentStages(job, s"Job aborted due to stage failure: $reason")
    }
    if (dependentJobs.isEmpty) {
      logInfo("Ignoring failure of " + failedStage + " because all jobs depending on it are done")
    }
  }

  /** Fails a job and all stages that are only used by that job, and cleans up relevant state. */
  private def failJobAndIndependentStages(job: ActiveJob, failureReason: String) {
    val error = new SparkException(failureReason)
    var ableToCancelStages = true

    val shouldInterruptThread =
      if (job.properties == null) false
      else job.properties.getProperty(SparkContext.SPARK_JOB_INTERRUPT_ON_CANCEL, "false").toBoolean

    // Cancel all independent, running stages.
    val stages = jobIdToStageIds(job.jobId)
    if (stages.isEmpty) {
      logError("No stages registered for job " + job.jobId)
    }
    stages.foreach { stageId =>
      val jobsForStage: Option[HashSet[Int]] = stageIdToStage.get(stageId).map(_.jobIds)
      if (jobsForStage.isEmpty || !jobsForStage.get.contains(job.jobId)) {
        logError(
          "Job %d not registered for stage %d even though that stage was registered for the job"
            .format(job.jobId, stageId))
      } else if (jobsForStage.get.size == 1) {
        if (!stageIdToStage.contains(stageId)) {
          logError(s"Missing Stage for stage with id $stageId")
        } else {
          // This is the only job that uses this stage, so fail the stage if it is running.
          val stage = stageIdToStage(stageId)
          if (runningStages.contains(stage)) {
            try { // cancelTasks will fail if a SchedulerBackend does not implement killTask
              taskScheduler.cancelTasks(stageId, shouldInterruptThread)
              markStageAsFinished(stage, Some(failureReason))
            } catch {
              case e: UnsupportedOperationException =>
                logInfo(s"Could not cancel tasks for stage $stageId", e)
              ableToCancelStages = false
            }
          }
        }
      }
    }

    if (ableToCancelStages) {
      job.listener.jobFailed(error)
      cleanupStateForJobAndIndependentStages(job)
      listenerBus.post(SparkListenerJobEnd(job.jobId, clock.getTimeMillis(), JobFailed(error)))
    }
  }

  /** Return true if one of stage's ancestors is target. */
  private def stageDependsOn(stage: Stage, target: Stage): Boolean = {
    if (stage == target) {
      return true
    }
    val visitedRdds = new HashSet[RDD[_]]
    // We are manually maintaining a stack here to prevent StackOverflowError
    // caused by recursively visiting
    val waitingForVisit = new Stack[RDD[_]]
    def visit(rdd: RDD[_]) {
      if (!visitedRdds(rdd)) {
        visitedRdds += rdd
        for (dep <- rdd.dependencies) {
          dep match {
            case shufDep: ShuffleDependency[_, _, _] =>
              val mapStage = getShuffleMapStage(shufDep, stage.firstJobId)
              if (!mapStage.isAvailable) {
                waitingForVisit.push(mapStage.rdd)
              }  // Otherwise there's no need to follow the dependency back
            case narrowDep: NarrowDependency[_] =>
              waitingForVisit.push(narrowDep.rdd)
          }
        }
      }
    }
    waitingForVisit.push(stage.rdd)
    while (waitingForVisit.nonEmpty) {
      visit(waitingForVisit.pop())
    }
    visitedRdds.contains(target.rdd)
  }

  /**
   * Gets the locality information associated with a partition of a particular RDD.
   *
   * This method is thread-safe and is called from both DAGScheduler and SparkContext.
   *
   * @param rdd whose partitions are to be looked at
   * @param partition to lookup locality information for
   * @return list of machines that are preferred by the partition
   */
  private[spark]
  def getPreferredLocs(rdd: RDD[_], partition: Int): Seq[TaskLocation] = {
    getPreferredLocsInternal(rdd, partition, new HashSet)
  }

  /**
   * Recursive implementation for getPreferredLocs.
   *
   * This method is thread-safe because it only accesses DAGScheduler state through thread-safe
   * methods (getCacheLocs()); please be careful when modifying this method, because any new
   * DAGScheduler state accessed by it may require additional synchronization.
   */
  private def getPreferredLocsInternal(
      rdd: RDD[_],
      partition: Int,
      visited: HashSet[(RDD[_], Int)]): Seq[TaskLocation] = {
    // If the partition has already been visited, no need to re-visit.
    // This avoids exponential path exploration.  SPARK-695
    if (!visited.add((rdd, partition))) {
      // Nil has already been returned for previously visited partitions.
      return Nil
    }
    // If the partition is cached, return the cache locations
    val cached = getCacheLocs(rdd)(partition)
    if (cached.nonEmpty) {
      return cached
    }
    // If the RDD has some placement preferences (as is the case for input RDDs), get those
    val rddPrefs = rdd.preferredLocations(rdd.partitions(partition)).toList
    if (rddPrefs.nonEmpty) {
      return rddPrefs.map(TaskLocation(_))
    }
    // If the RDD has narrow dependencies, pick the first partition of the first narrow dep
    // that has any placement preferences. Ideally we would choose based on transfer sizes,
    // but this will do for now.
    rdd.dependencies.foreach {
      case n: NarrowDependency[_] =>
        for (inPart <- n.getParents(partition)) {
          val locs = getPreferredLocsInternal(n.rdd, inPart, visited)
          if (locs != Nil) {
            return locs
          }
        }
      case s: ShuffleDependency[_, _, _] =>
        if (rdd.partitions.size < SHUFFLE_PREF_REDUCE_THRESHOLD &&
            s.rdd.partitions.size < SHUFFLE_PREF_MAP_THRESHOLD) {
          // Assign preferred locations for reducers by looking at map output location and sizes
          val mapStatuses = mapOutputTracker.getStatusByReducer(s.shuffleId, rdd.partitions.size)
          mapStatuses.map { status =>
            // Get the map output locations for this reducer
            if (status.contains(partition)) {
              // Select first few locations as preferred locations for the reducer
              val topLocs = CollectionUtils.takeOrdered(
                status(partition).iterator, NUM_REDUCER_PREF_LOCS)(
                  Ordering.by[(BlockManagerId, Long), Long](_._2).reverse).toSeq
              return topLocs.map(_._1).map(loc => TaskLocation(loc.host, loc.executorId))
            }
          }
        }

      case _ =>
    }
    Nil
  }

  def stop() {
    logInfo("Stopping DAGScheduler")
    messageScheduler.shutdownNow()
    eventProcessLoop.stop()
    taskScheduler.stop()
  }

  // Start the event thread at the end of the constructor
  eventProcessLoop.start()
}

private[scheduler] class DAGSchedulerEventProcessLoop(dagScheduler: DAGScheduler)
  extends EventLoop[DAGSchedulerEvent]("dag-scheduler-event-loop") with Logging {

  /**
   * The main event loop of the DAG scheduler.
   */
  override def onReceive(event: DAGSchedulerEvent): Unit = event match {
    case JobSubmitted(jobId, rdd, func, partitions, allowLocal, callSite, listener, properties) =>
      dagScheduler.handleJobSubmitted(jobId, rdd, func, partitions, allowLocal, callSite,
        listener, properties)

    case StageCancelled(stageId) =>
      dagScheduler.handleStageCancellation(stageId)

    case JobCancelled(jobId) =>
      dagScheduler.handleJobCancellation(jobId)

    case JobGroupCancelled(groupId) =>
      dagScheduler.handleJobGroupCancelled(groupId)

    case AllJobsCancelled =>
      dagScheduler.doCancelAllJobs()

    case ExecutorAdded(execId, host) =>
      dagScheduler.handleExecutorAdded(execId, host)

    case ExecutorLost(execId) =>
      dagScheduler.handleExecutorLost(execId, fetchFailed = false)

    case BeginEvent(task, taskInfo) =>
      dagScheduler.handleBeginEvent(task, taskInfo)

    case GettingResultEvent(taskInfo) =>
      dagScheduler.handleGetTaskResult(taskInfo)

    case completion @ CompletionEvent(task, reason, _, _, taskInfo, taskMetrics) =>
      dagScheduler.handleTaskCompletion(completion)

    case TaskSetFailed(taskSet, reason) =>
      dagScheduler.handleTaskSetFailed(taskSet, reason)

    case ResubmitFailedStages =>
      dagScheduler.resubmitFailedStages()
  }

  override def onError(e: Throwable): Unit = {
    logError("DAGSchedulerEventProcessLoop failed; shutting down SparkContext", e)
    try {
      dagScheduler.doCancelAllJobs()
    } catch {
      case t: Throwable => logError("DAGScheduler failed to cancel all jobs.", t)
    }
    dagScheduler.sc.stop()
  }

  override def onStop(): Unit = {
    // Cancel any active jobs in postStop hook
    dagScheduler.cleanUpAfterSchedulerStop()
  }
}

private[spark] object DAGScheduler {
  // The time, in millis, to wait for fetch failure events to stop coming in after one is detected;
  // this is a simplistic way to avoid resubmitting tasks in the non-fetchable map stage one by one
  // as more failure events come in
  val RESUBMIT_TIMEOUT = 200
}<|MERGE_RESOLUTION|>--- conflicted
+++ resolved
@@ -138,7 +138,6 @@
   private[scheduler] val eventProcessLoop = new DAGSchedulerEventProcessLoop(this)
   taskScheduler.setDAGScheduler(this)
 
-<<<<<<< HEAD
   private val outputCommitCoordinator = env.outputCommitCoordinator
 
   // Number of map, reduce tasks above which we do not assign preferred locations
@@ -149,9 +148,6 @@
   // Number of preferred locations to use for reducer tasks
   private[scheduler] val NUM_REDUCER_PREF_LOCS = 5
 
-
-=======
->>>>>>> cd3176bd
   // Called by TaskScheduler to report task's starting.
   def taskStarted(task: Task[_], taskInfo: TaskInfo) {
     eventProcessLoop.post(BeginEvent(task, taskInfo))
