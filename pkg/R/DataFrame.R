# DataFrame.R - DataFrame class and methods implemented in S4 OO classes

#' @include jobj.R SQLTypes.R RDD.R pairRDD.R column.R
NULL

setOldClass("jobj")

#' @title S4 class that represents a DataFrame
#' @description DataFrames can be created using functions like
#'              \code{jsonFile}, \code{table} etc.
#' @rdname DataFrame
#' @seealso jsonFile, table
#'
#' @param env An R environment that stores bookkeeping states of the DataFrame
#' @param sdf A Java object reference to the backing Scala DataFrame
#' @export

setClass("DataFrame",
         slots = list(env = "environment",
                      sdf = "jobj"))

setMethod("initialize", "DataFrame", function(.Object, sdf, isCached) {
  .Object@env <- new.env()
  .Object@env$isCached <- isCached
  
  .Object@sdf <- sdf
  .Object
})

#' @rdname DataFrame
#' @export

dataFrame <- function(sdf, isCached = FALSE) {
  new("DataFrame", sdf, isCached)
}

############################ DataFrame Methods ##############################################

#' Print Schema of a DataFrame
#' 
#' Prints out the schema in tree format
#' 
#' @param x A SparkSQL DataFrame
#' 
#' @rdname printSchema
#' @export
#' @examples
#'\dontrun{
#' sc <- sparkR.init()
#' sqlCtx <- sparkRSQL.init(sc)
#' path <- "path/to/file.json"
#' df <- jsonFile(sqlCtx, path)
#' printSchema(df)
#'}

setGeneric("printSchema", function(x) { standardGeneric("printSchema") })

setMethod("printSchema",
          signature(x = "DataFrame"),
          function(x) {
            schemaString <- callJMethod(schema(x)$jobj, "treeString")
            cat(schemaString)
          })

#' Get schema object
#' 
#' Returns the schema of this DataFrame as a structType object.
#' 
#' @param x A SparkSQL DataFrame
#' 
#' @rdname schema
#' @export
#' @examples
#'\dontrun{
#' sc <- sparkR.init()
#' sqlCtx <- sparkRSQL.init(sc)
#' path <- "path/to/file.json"
#' df <- jsonFile(sqlCtx, path)
#' dfSchema <- schema(df)
#'}

setGeneric("schema", function(x) { standardGeneric("schema") })

setMethod("schema",
          signature(x = "DataFrame"),
          function(x) {
            structType(callJMethod(x@sdf, "schema"))
          })

#' DataTypes
#' 
#' Return all column names and their data types as a list
#' 
#' @param x A SparkSQL DataFrame
#' 
#' @rdname dtypes
#' @export
#' @examples
#'\dontrun{
#' sc <- sparkR.init()
#' sqlCtx <- sparkRSQL.init(sc)
#' path <- "path/to/file.json"
#' df <- jsonFile(sqlCtx, path)
#' dtypes(df)
#'}

setGeneric("dtypes", function(x) { standardGeneric("dtypes") })

setMethod("dtypes",
          signature(x = "DataFrame"),
          function(x) {
            lapply(schema(x)$fields(), function(f) {
              c(f$name(), f$dataType.simpleString())
            })
          })

#' Column names
#' 
#' Return all column names as a list
#' 
#' @param x A SparkSQL DataFrame
#' 
#' @rdname columns
#' @export
#' @examples
#'\dontrun{
#' sc <- sparkR.init()
#' sqlCtx <- sparkRSQL.init(sc)
#' path <- "path/to/file.json"
#' df <- jsonFile(sqlCtx, path)
#' columns(df)
#'}
setGeneric("columns", function(x) {standardGeneric("columns") })

setMethod("columns",
          signature(x = "DataFrame"),
          function(x) {
            sapply(schema(x)$fields(), function(f) {
              f$name()
            })
          })

#' @rdname columns
#' @export
setMethod("names",
          signature(x = "DataFrame"),
          function(x) {
            columns(x)
          })

#' Register Temporary Table
#' 
#' Registers a DataFrame as a Temporary Table in the SQLContext
#' 
#' @param x A SparkSQL DataFrame
#' @param tableName A character vector containing the name of the table
#' 
#' @rdname registerTempTable
#' @export
#' @examples
#'\dontrun{
#' sc <- sparkR.init()
#' sqlCtx <- sparkRSQL.init(sc)
#' path <- "path/to/file.json"
#' df <- jsonFile(sqlCtx, path)
#' registerTempTable(df, "json_df")
#' new_df <- sql(sqlCtx, "SELECT * FROM json_df")
#'}

setGeneric("registerTempTable", function(x, tableName) { standardGeneric("registerTempTable") })

setMethod("registerTempTable",
          signature(x = "DataFrame", tableName = "character"),
          function(x, tableName) {
              callJMethod(x@sdf, "registerTempTable", tableName)
          })

#' Cache
#' 
#' Persist with the default storage level (MEMORY_ONLY).
#' 
#' @param x A SparkSQL DataFrame
#' 
#' @rdname cache-methods
#' @export
#' @examples
#'\dontrun{
#' sc <- sparkR.init()
#' sqlCtx <- sparkRSQL.init(sc)
#' path <- "path/to/file.json"
#' df <- jsonFile(sqlCtx, path)
#' cache(df)
#'}

setMethod("cache",
          signature(x = "DataFrame"),
          function(x) {
            cached <- callJMethod(x@sdf, "cache")
            x@env$isCached <- TRUE
            x
          })

#' Persist
#'
#' Persist this DataFrame with the specified storage level. For details of the
#' supported storage levels, refer to
#' http://spark.apache.org/docs/latest/programming-guide.html#rdd-persistence.
#'
#' @param x The DataFrame to persist
#' @rdname persist
#' @export
#' @examples
#'\dontrun{
#' sc <- sparkR.init()
#' sqlCtx <- sparkRSQL.init(sc)
#' path <- "path/to/file.json"
#' df <- jsonFile(sqlCtx, path)
#' persist(df, "MEMORY_AND_DISK")
#'}

setMethod("persist",
          signature(x = "DataFrame", newLevel = "character"),
          function(x, newLevel) {
            callJMethod(x@sdf, "persist", getStorageLevel(newLevel))
            x@env$isCached <- TRUE
            x
          })

#' Unpersist
#'
#' Mark this DataFrame as non-persistent, and remove all blocks for it from memory and
#' disk.
#'
#' @param x The DataFrame to unpersist
#' @param blocking Whether to block until all blocks are deleted
#' @rdname unpersist-methods
#' @export
#' @examples
#'\dontrun{
#' sc <- sparkR.init()
#' sqlCtx <- sparkRSQL.init(sc)
#' path <- "path/to/file.json"
#' df <- jsonFile(sqlCtx, path)
#' persist(df, "MEMORY_AND_DISK")
#' unpersist(df)
#'}

setMethod("unpersist",
          signature(x = "DataFrame"),
          function(x, blocking = TRUE) {
            callJMethod(x@sdf, "unpersist", blocking)
            x@env$isCached <- FALSE
            x
          })

#' Repartition
#'
#' Return a new DataFrame that has exactly numPartitions partitions.
#'
#' @param x A SparkSQL DataFrame
#' @param numPartitions The number of partitions to use.
#' @rdname repartition
#' @export
#' @examples
#'\dontrun{
#' sc <- sparkR.init()
#' sqlCtx <- sparkRSQL.init(sc)
#' path <- "path/to/file.json"
#' df <- jsonFile(sqlCtx, path)
#' newDF <- repartition(df, 2L)
#'}

setGeneric("repartition", function(x, numPartitions) { standardGeneric("repartition") })

#' @rdname repartition
#' @export
setMethod("repartition",
          signature(x = "DataFrame", numPartitions = "numeric"),
          function(x, numPartitions) {
            sdf <- callJMethod(x@sdf, "repartition", numToInt(numPartitions))
            dataFrame(sdf)     
          })

#' Distinct
#'
#' Return a new DataFrame containing the distinct rows in this DataFrame.
#'
#' @param x A SparkSQL DataFrame
#' @rdname distinct
#' @export
#' @examples
#'\dontrun{
#' sc <- sparkR.init()
#' sqlCtx <- sparkRSQL.init(sc)
#' path <- "path/to/file.json"
#' df <- jsonFile(sqlCtx, path)
#' distinctDF <- distinct(df)
#'}

setMethod("distinct",
          signature(x = "DataFrame"),
          function(x) {
            sdf <- callJMethod(x@sdf, "distinct")
            dataFrame(sdf)
          })

#' SampleDF
#'
#' Return a sampled subset of this DataFrame using a random seed.
#'
#' @param x A SparkSQL DataFrame
#' @param withReplacement Sampling with replacement or not
#' @param fraction The (rough) sample target fraction
#' @rdname sampleDF
#' @export
#' @examples
#'\dontrun{
#' sc <- sparkR.init()
#' sqlCtx <- sparkRSQL.init(sc)
#' path <- "path/to/file.json"
#' df <- jsonFile(sqlCtx, path)
#' collect(sampleDF(df, FALSE, 0.5)) 
#' collect(sampleDF(df, TRUE, 0.5))
#'}

setGeneric("sampleDF",
           function(x, withReplacement, fraction, seed) {
             standardGeneric("sampleDF")
          })

#' @rdname sampleDF
#' @export

setMethod("sampleDF",
          # TODO : Figure out how to send integer as java.lang.Long to JVM so
          # we can send seed as an argument through callJMethod
          signature(x = "DataFrame", withReplacement = "logical",
                    fraction = "numeric"),
          function(x, withReplacement, fraction) {
            if (fraction < 0.0) stop(cat("Negative fraction value:", fraction))
            sdf <- callJMethod(x@sdf, "sample", withReplacement, fraction)
            dataFrame(sdf)
          })

#' Count
#' 
#' Returns the number of rows in a DataFrame
#' 
#' @param x A SparkSQL DataFrame
#' 
#' @rdname count
#' @export
#' @examples
#'\dontrun{
#' sc <- sparkR.init()
#' sqlCtx <- sparkRSQL.init(sc)
#' path <- "path/to/file.json"
#' df <- jsonFile(sqlCtx, path)
#' count(df)
#' }

setMethod("count",
          signature(x = "DataFrame"),
          function(x) {
            callJMethod(x@sdf, "count")
          })

#' Collects all the elements of a Spark DataFrame and coerces them into an R data.frame.
#'
#' @param x A SparkSQL DataFrame
#' @param stringsAsFactors (Optional) A logical indicating whether or not string columns
#' should be converted to factors. FALSE by default.

#' @rdname collect-methods
#' @export
#' @examples
#'\dontrun{
#' sc <- sparkR.init()
#' sqlCtx <- sparkRSQL.init(sc)
#' path <- "path/to/file.json"
#' df <- jsonFile(sqlCtx, path)
#' collected <- collect(df)
#' firstName <- collected[[1]]$name
#' }

setMethod("collect",
          signature(x = "DataFrame"),
          function(x, stringsAsFactors = FALSE) {
            # listCols is a list of raw vectors, one per column
            listCols <- callJStatic("edu.berkeley.cs.amplab.sparkr.SQLUtils", "dfToCols", x@sdf)
            cols <- lapply(listCols, function(col) {
              objRaw <- rawConnection(col)
              numRows <- readInt(objRaw)
              col <- readCol(objRaw, numRows)
              close(objRaw)
              col
            })
            colNames <- callJMethod(x@sdf, "columns")
            names(cols) <- colNames
            dfOut <- do.call(cbind.data.frame, list(cols, stringsAsFactors = stringsAsFactors))
            dfOut
          })

#' Limit
#' 
#' Limit the resulting DataFrame to the number of rows specified.
#' 
#' @param x A SparkSQL DataFrame
#' @param num The number of rows to return
#' @return A new DataFrame containing the number of rows specified.
#' 
#' @rdname limit
#' @export
#' @examples
#' \dontrun{
#' sc <- sparkR.init()
#' sqlCtx <- sparkRSQL.init(sc)
#' path <- "path/to/file.json"
#' df <- jsonFile(sqlCtx, path)
#' limitedDF <- limit(df, 10)
#' }

setGeneric("limit", function(x, num) {standardGeneric("limit") })

setMethod("limit",
          signature(x = "DataFrame", num = "numeric"),
          function(x, num) {
            res <- callJMethod(x@sdf, "limit", as.integer(num))
            dataFrame(res)
          })

# Take the first NUM rows of a DataFrame and return a the results as a data.frame

#' @rdname take
#' @export
#' @examples
#'\dontrun{
#' sc <- sparkR.init()
#' sqlCtx <- sparkRSQL.init(sc)
#' path <- "path/to/file.json"
#' df <- jsonFile(sqlCtx, path)
#' take(df, 2)
#' }

setMethod("take",
          signature(x = "DataFrame", num = "numeric"),
          function(x, num) {
            limited <- limit(x, num)
            collect(limited)
          })

#' Head
#'
#' Return the first NUM rows of a DataFrame as a data.frame. If NUM is NULL, 
#' then head() returns the first 6 rows in keeping with the current data.frame 
#' convention in R.
#'
#' @param x A SparkSQL DataFrame
#' @param num The number of rows to return. Default is 6.
#' @return A data.frame
#'
#' @rdname head
#' @export
#' @examples
#'\dontrun{
#' sc <- sparkR.init()
#' sqlCtx <- sparkRSQL.init(sc)
#' path <- "path/to/file.json"
#' df <- jsonFile(sqlCtx, path)
#' head(df)
#' }

setMethod("head",
          signature(x = "DataFrame"),
          function(x, num = 6L) {
          # Default num is 6L in keeping with R's data.frame convention
            take(x, num)
          })

#' Return the first row of a DataFrame
#'
#' @param x A SparkSQL DataFrame
#'
#' @rdname first
#' @export
#' @examples
#'\dontrun{
#' sc <- sparkR.init()
#' sqlCtx <- sparkRSQL.init(sc)
#' path <- "path/to/file.json"
#' df <- jsonFile(sqlCtx, path)
#' first(df)
#' }

setMethod("first",
          signature(x = "DataFrame"),
          function(x) {
            take(x, 1)
          })

#' toRDD()
#' 
#' Converts a Spark DataFrame to an RDD while preserving column names.
#' 
#' @param x A Spark DataFrame
#' 
#' @rdname DataFrame
#' @export
#' @examples
#'\dontrun{
#' sc <- sparkR.init()
#' sqlCtx <- sparkRSQL.init(sc)
#' path <- "path/to/file.json"
#' df <- jsonFile(sqlCtx, path)
#' rdd <- toRDD(df)
#' }

setGeneric("toRDD", function(x) { standardGeneric("toRDD") })

setMethod("toRDD",
          signature(x = "DataFrame"),
          function(x) {
            jrdd <- callJStatic("edu.berkeley.cs.amplab.sparkr.SQLUtils", "dfToRowRDD", x@sdf)
            colNames <- callJMethod(x@sdf, "columns")
            rdd <- RDD(jrdd, serializedMode = "row")
            lapply(rdd, function(row) {
              names(row) <- colNames
              row
            })
          })


setGeneric("groupBy", function(x, ...) { standardGeneric("groupBy") })

setMethod("groupBy",
           signature(x = "DataFrame"),
           function(x, col, ...) {
             jseq <- callJStatic("edu.berkeley.cs.amplab.sparkr.SQLUtils", "toSeq", list(...))
             sgd <- callJMethod(x@sdf, "groupBy", col, jseq)
             groupedData(sgd)
           })


setGeneric("agg", function (x, ...) { standardGeneric("agg") })

setMethod("agg",
          signature(x = "DataFrame"),
          function(x, ...) {
            cols <- varargsToEnv(...)
            sdf <- callJMethod(x@sdf, "agg", cols)
            dataFrame(sdf)
          })


############################## RDD Map Functions ##################################
# All of the following functions mirror the existing RDD map functions,           #
# but allow for use with DataFrames by first converting to an RRDD before calling #
# the requested map function.                                                     #
###################################################################################

setMethod("lapply",
          signature(X = "DataFrame", FUN = "function"),
          function(X, FUN) {
            rdd <- toRDD(X)
            lapply(rdd, FUN)
          })

setMethod("map",
          signature(X = "DataFrame", FUN = "function"),
          function(X, FUN) {
            lapply(X, FUN)
          })

setMethod("flatMap",
          signature(X = "DataFrame", FUN = "function"),
          function(X, FUN) {
            rdd <- toRDD(X)
            flatMap(rdd, FUN)
          })

setMethod("lapplyPartition",
          signature(X = "DataFrame", FUN = "function"),
          function(X, FUN) {
            rdd <- toRDD(X)
            lapplyPartition(rdd, FUN)
          })

setMethod("mapPartitions",
          signature(X = "DataFrame", FUN = "function"),
          function(X, FUN) {
            lapplyPartition(X, FUN)
          })

setMethod("foreach",
          signature(x = "DataFrame", func = "function"),
          function(x, func) {
            rdd <- toRDD(x)
            foreach(rdd, func)
          })

setMethod("foreachPartition",
<<<<<<< HEAD
          signature(rdd = "DataFrame", func = "function"),
          function(rdd, func) {
            rddIn <- toRDD(rdd)
            foreachPartition(rddIn, func)
          })


############################## GroupedData ########################################

setClass("GroupedData",
         slots = list(env = "environment",
                      sgd = "jobj"))

setMethod("initialize", "GroupedData", function(.Object, sgd) {
  .Object@env <- new.env()
  .Object@sgd <- sgd
  .Object
})

groupedData <- function(sgd) {
  new("GroupedData", sgd)
}

setMethod("count",
          signature(x = "GroupedData"),
          function(x) {
            dataFrame(callJMethod(x@sgd, "count"))
          })

setMethod("agg",
          signature(x = "GroupedData"),
          function(x, ...) {
            cols <- varargsToEnv(...)
            sdf <- callJMethod(x@sgd, "agg", cols)
            dataFrame(sdf)
          })

#' sum/mean/avg/min/max

metheds <- c("sum", "mean", "avg", "min", "max")

setGeneric("avg", function(x, ...) { standardGeneric("avg") })

createMethod <- function(name) {
  setMethod(name,
            signature(x = "GroupedData"),
            function(x, ...) {
              jseq <- callJStatic("edu.berkeley.cs.amplab.sparkr.SQLUtils", "toSeq", list(...))
              sdf <- callJMethod(x@sgd, name, jseq)
              dataFrame(sdf)
            })
}

for (name in metheds) {
  createMethod(name)
}



=======
          signature(x = "DataFrame", func = "function"),
          function(x, func) {
            rdd <- toRDD(x)
            foreachPartition(rdd, func)
          })


############################## DSL ##################################

setMethod("$", signature(x = "DataFrame"),
          function(x, name) {
            column(callJMethod(x@sdf, "col", name))
          })

setGeneric("select", function(x, col, ...) { standardGeneric("select") } )

setMethod("select", signature(x = "DataFrame", col = "character"),
          function(x, col, ...) {
            sdf <- callJMethod(x@sdf, "select", col, toSeq(...))
            dataFrame(sdf)
          })

setMethod("select", signature(x = "DataFrame", col = "Column"),
          function(x, col, ...) {
            jcols <- lapply(list(col, ...), function(c) {
              c@jc
            })
            sdf <- callJMethod(x@sdf, "select", listToSeq(jcols))
            dataFrame(sdf)
          })
>>>>>>> 8a676b19
<|MERGE_RESOLUTION|>--- conflicted
+++ resolved
@@ -599,11 +599,35 @@
           })
 
 setMethod("foreachPartition",
-<<<<<<< HEAD
-          signature(rdd = "DataFrame", func = "function"),
-          function(rdd, func) {
-            rddIn <- toRDD(rdd)
-            foreachPartition(rddIn, func)
+          signature(x = "DataFrame", func = "function"),
+          function(x, func) {
+            rdd <- toRDD(x)
+            foreachPartition(rdd, func)
+          })
+
+
+############################## DSL ##################################
+
+setMethod("$", signature(x = "DataFrame"),
+          function(x, name) {
+            column(callJMethod(x@sdf, "col", name))
+          })
+
+setGeneric("select", function(x, col, ...) { standardGeneric("select") } )
+
+setMethod("select", signature(x = "DataFrame", col = "character"),
+          function(x, col, ...) {
+            sdf <- callJMethod(x@sdf, "select", col, toSeq(...))
+            dataFrame(sdf)
+          })
+
+setMethod("select", signature(x = "DataFrame", col = "Column"),
+          function(x, col, ...) {
+            jcols <- lapply(list(col, ...), function(c) {
+              c@jc
+            })
+            sdf <- callJMethod(x@sdf, "select", listToSeq(jcols))
+            dataFrame(sdf)
           })
 
 
@@ -656,38 +680,3 @@
 for (name in metheds) {
   createMethod(name)
 }
-
-
-
-=======
-          signature(x = "DataFrame", func = "function"),
-          function(x, func) {
-            rdd <- toRDD(x)
-            foreachPartition(rdd, func)
-          })
-
-
-############################## DSL ##################################
-
-setMethod("$", signature(x = "DataFrame"),
-          function(x, name) {
-            column(callJMethod(x@sdf, "col", name))
-          })
-
-setGeneric("select", function(x, col, ...) { standardGeneric("select") } )
-
-setMethod("select", signature(x = "DataFrame", col = "character"),
-          function(x, col, ...) {
-            sdf <- callJMethod(x@sdf, "select", col, toSeq(...))
-            dataFrame(sdf)
-          })
-
-setMethod("select", signature(x = "DataFrame", col = "Column"),
-          function(x, col, ...) {
-            jcols <- lapply(list(col, ...), function(c) {
-              c@jc
-            })
-            sdf <- callJMethod(x@sdf, "select", listToSeq(jcols))
-            dataFrame(sdf)
-          })
->>>>>>> 8a676b19
